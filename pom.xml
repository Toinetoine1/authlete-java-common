--- conflicted
+++ resolved
@@ -4,11 +4,7 @@
 
     <groupId>com.authlete</groupId>
     <artifactId>authlete-java-common</artifactId>
-<<<<<<< HEAD
     <version>4.99-TEST</version>
-=======
-    <version>4.23-SNAPSHOT</version>
->>>>>>> 2c77a1b5
     <packaging>jar</packaging>
     <name>${project.groupId}:${project.artifactId}</name>
     <description>
@@ -36,13 +32,9 @@
         <project.build.sourceEncoding>UTF-8</project.build.sourceEncoding>
         <git.connection>scm:git:git@github.com:authlete/authlete-java-common.git</git.connection>
         <git.url>git@github.com:authlete/authlete-java-common.git</git.url>
-<<<<<<< HEAD
-        <nimbus.version>10.0.2</nimbus.version>    
+        <nimbus.version>10.0.2</nimbus.version>
         <maven.compiler.source>21</maven.compiler.source>
         <maven.compiler.target>21</maven.compiler.target>
-=======
-        <nimbus.version>10.0.2</nimbus.version>
->>>>>>> 2c77a1b5
     </properties>
 
     <scm>
